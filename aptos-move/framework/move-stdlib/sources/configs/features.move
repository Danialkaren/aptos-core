/// Defines feature flags for Aptos. Those are used in Aptos specific implementations of features in
/// the Move stdlib, the Aptos stdlib, and the Aptos framework.
module std::features {
    use std::error;
    use std::signer;
    use std::vector;

    // ============================================================================================
    // Feature Flag Definitions

    // Each feature flag should come with documentation which justifies the need of the flag.
    // Introduction of a new feature flag requires approval of framework owners. Be frugal when
    // introducing new feature flags, as too many can make it hard to understand the code.
    //
    // Each feature flag should come with a specification of a lifetime:
    //
    // - a *transient* feature flag is only needed until a related code rollout has happened. This
    //   is typically associated with the introduction of new native Move functions, and is only used
    //   from Move code. The owner of this feature is obliged to remove it once this can be done.
    //
    // - an *ephemeral* feature flag is required to stay around forever. Typically, those flags guard
    //   behavior in native code, and the behavior with or without the feature need to be preserved
    //   for playback.
    //
    // Note that removing a feature flag still requires the function which tests for the feature
    // (like `code_dependency_check_enabled` below) to stay around for compatibility reasons, as it
    // is a public function. However, once the feature flag is disabled, those functions can constantly
    // return true.


    // --------------------------------------------------------------------------------------------
    // Code Publishing

    /// Whether validation of package dependencies is enabled, and the related native function is
    /// available. This is needed because of introduction of a new native function.
    /// Lifetime: transient
    const CODE_DEPENDENCY_CHECK: u64 = 1;
    public fun code_dependency_check_enabled(): bool acquires Features {
        is_enabled(CODE_DEPENDENCY_CHECK)
    }

    /// Whether during upgrade compatibility checking, friend functions should be treated similar like
    /// private functions.
    /// Lifetime: ephemeral
    const TREAT_FRIEND_AS_PRIVATE: u64 = 2;
    public fun treat_friend_as_private(): bool acquires Features {
        is_enabled(TREAT_FRIEND_AS_PRIVATE)
    }

    /// Whether the new SHA2-512, SHA3-512 and RIPEMD-160 hash function natives are enabled.
    /// This is needed because of the introduction of new native functions.
    /// Lifetime: transient
    const SHA_512_AND_RIPEMD_160_NATIVES: u64 = 3;

    public fun get_sha_512_and_ripemd_160_feature(): u64 { SHA_512_AND_RIPEMD_160_NATIVES }

    public fun sha_512_and_ripemd_160_enabled(): bool acquires Features {
        is_enabled(SHA_512_AND_RIPEMD_160_NATIVES)
    }

    /// Whether the new `aptos_stdlib::type_info::chain_id()` native for fetching the chain ID is enabled.
    /// This is needed because of the introduction of a new native function.
    /// Lifetime: transient
    const APTOS_STD_CHAIN_ID_NATIVES: u64 = 4;

    public fun get_aptos_stdlib_chain_id_feature(): u64 { APTOS_STD_CHAIN_ID_NATIVES }

    public fun aptos_stdlib_chain_id_enabled(): bool acquires Features {
        is_enabled(APTOS_STD_CHAIN_ID_NATIVES)
    }

<<<<<<< HEAD
    const GENERIC_CURVES: u64 = 5;
    public fun get_generic_curves_feature(): u64 { GENERIC_CURVES }
    public fun generic_curves_enabled(): bool acquires Features {
        is_enabled(GENERIC_CURVES)
    }

    const GROTH16: u64 = 6;
    public fun get_groth16_feature(): u64 { GROTH16 }
    public fun groth16_enabled(): bool acquires Features {
        is_enabled(GROTH16)
=======
    /// Whether to allow the use of binary format version v6.
    /// Lifetime: transient
    const VM_BINARY_FORMAT_V6: u64 = 5;

    public fun get_vm_binary_format_v6(): u64 { VM_BINARY_FORMAT_V6 }

    public fun allow_vm_binary_format_v6(): bool acquires Features {
        is_enabled(VM_BINARY_FORMAT_V6)
    }

    /// Whether gas fees are collected and distributed to the block proposers.
    /// Lifetime: transient
    const COLLECT_AND_DISTRIBUTE_GAS_FEES: u64 = 6;

    public fun get_collect_and_distribute_gas_fees_feature(): u64 { COLLECT_AND_DISTRIBUTE_GAS_FEES }

    public fun collect_and_distribute_gas_fees(): bool acquires Features {
        is_enabled(COLLECT_AND_DISTRIBUTE_GAS_FEES)
    }

    /// Whether the new `aptos_stdlib::multi_ed25519::public_key_validate_internal_v2()` native is enabled.
    /// This is needed because of the introduction of a new native function.
    /// Lifetime: transient
    const MULTI_ED25519_PK_VALIDATE_V2_NATIVES: u64 = 7;

    public fun multi_ed25519_pk_validate_v2_feature(): u64 { MULTI_ED25519_PK_VALIDATE_V2_NATIVES }

    public fun multi_ed25519_pk_validate_v2_enabled(): bool acquires Features {
        is_enabled(MULTI_ED25519_PK_VALIDATE_V2_NATIVES)
    }

    /// Whether the new BLAKE2B-256 hash function native is enabled.
    /// This is needed because of the introduction of new native function(s).
    /// Lifetime: transient
    const BLAKE2B_256_NATIVE: u64 = 8;

    public fun get_blake2b_256_feature(): u64 { BLAKE2B_256_NATIVE }

    public fun blake2b_256_enabled(): bool acquires Features {
        is_enabled(BLAKE2B_256_NATIVE)
>>>>>>> 7508c38b
    }

    // ============================================================================================
    // Feature Flag Implementation

    /// The provided signer has not a framework address.
    const EFRAMEWORK_SIGNER_NEEDED: u64 = 1;

    /// The enabled features, represented by a bitset stored on chain.
    struct Features has key {
        features: vector<u8>,
    }

    /// Function to enable and disable features. Can only be called by a signer of @std.
    public fun change_feature_flags(framework: &signer, enable: vector<u64>, disable: vector<u64>)
    acquires Features {
        assert!(signer::address_of(framework) == @std, error::permission_denied(EFRAMEWORK_SIGNER_NEEDED));
        if (!exists<Features>(@std)) {
            move_to<Features>(framework, Features{features: vector[]})
        };
        let features = &mut borrow_global_mut<Features>(@std).features;
        let i = 0;
        let n = vector::length(&enable);
        while (i < n) {
            set(features, *vector::borrow(&enable, i), true);
            i = i + 1
        };
        let i = 0;
        let n = vector::length(&disable);
        while (i < n) {
            set(features, *vector::borrow(&disable, i), false);
            i = i + 1
        };
    }

    /// Check whether the feature is enabled.
    fun is_enabled(feature: u64): bool acquires Features {
        exists<Features>(@std) &&
        contains(&borrow_global<Features>(@std).features, feature)
    }

    /// Helper to include or exclude a feature flag.
    fun set(features: &mut vector<u8>, feature: u64, include: bool) {
        let byte_index = feature / 8;
        let bit_mask = 1 << ((feature % 8) as u8);
        while (vector::length(features) <= byte_index) {
            vector::push_back(features, 0)
        };
        let entry = vector::borrow_mut(features, byte_index);
        if (include)
            *entry = *entry | bit_mask
        else
            *entry = *entry & (0xff ^ bit_mask)
    }

    /// Helper to check whether a feature flag is enabled.
    fun contains(features: &vector<u8>, feature: u64): bool {
        let byte_index = feature / 8;
        let bit_mask = 1 << ((feature % 8) as u8);
        byte_index < vector::length(features) && (*vector::borrow(features, byte_index) & bit_mask) != 0
    }

    #[test]
    fun test_feature_sets() {
        let features = vector[];
        set(&mut features, 1, true);
        set(&mut features, 5, true);
        set(&mut features, 17, true);
        set(&mut features, 23, true);
        assert!(contains(&features, 1), 0);
        assert!(contains(&features, 5), 1);
        assert!(contains(&features, 17), 2);
        assert!(contains(&features, 23), 3);
        set(&mut features, 5, false);
        set(&mut features, 17, false);
        assert!(contains(&features, 1), 0);
        assert!(!contains(&features, 5), 1);
        assert!(!contains(&features, 17), 2);
        assert!(contains(&features, 23), 3);
    }

    #[test(fx = @std)]
    fun test_change_feature_txn(fx: signer) acquires Features {
        change_feature_flags(&fx, vector[1, 9, 23], vector[]);
        assert!(is_enabled(1), 1);
        assert!(is_enabled(9), 2);
        assert!(is_enabled(23), 3);
        change_feature_flags(&fx, vector[17], vector[9]);
        assert!(is_enabled(1), 1);
        assert!(!is_enabled(9), 2);
        assert!(is_enabled(17), 3);
        assert!(is_enabled(23), 4);
    }
}<|MERGE_RESOLUTION|>--- conflicted
+++ resolved
@@ -69,59 +69,58 @@
         is_enabled(APTOS_STD_CHAIN_ID_NATIVES)
     }
 
-<<<<<<< HEAD
-    const GENERIC_CURVES: u64 = 5;
+    /// Whether to allow the use of binary format version v6.
+    /// Lifetime: transient
+    const VM_BINARY_FORMAT_V6: u64 = 5;
+
+    public fun get_vm_binary_format_v6(): u64 { VM_BINARY_FORMAT_V6 }
+
+    public fun allow_vm_binary_format_v6(): bool acquires Features {
+        is_enabled(VM_BINARY_FORMAT_V6)
+    }
+
+    /// Whether gas fees are collected and distributed to the block proposers.
+    /// Lifetime: transient
+    const COLLECT_AND_DISTRIBUTE_GAS_FEES: u64 = 6;
+
+    public fun get_collect_and_distribute_gas_fees_feature(): u64 { COLLECT_AND_DISTRIBUTE_GAS_FEES }
+
+    public fun collect_and_distribute_gas_fees(): bool acquires Features {
+        is_enabled(COLLECT_AND_DISTRIBUTE_GAS_FEES)
+    }
+
+    /// Whether the new `aptos_stdlib::multi_ed25519::public_key_validate_internal_v2()` native is enabled.
+    /// This is needed because of the introduction of a new native function.
+    /// Lifetime: transient
+    const MULTI_ED25519_PK_VALIDATE_V2_NATIVES: u64 = 7;
+
+    public fun multi_ed25519_pk_validate_v2_feature(): u64 { MULTI_ED25519_PK_VALIDATE_V2_NATIVES }
+
+    public fun multi_ed25519_pk_validate_v2_enabled(): bool acquires Features {
+        is_enabled(MULTI_ED25519_PK_VALIDATE_V2_NATIVES)
+    }
+
+    /// Whether the new BLAKE2B-256 hash function native is enabled.
+    /// This is needed because of the introduction of new native function(s).
+    /// Lifetime: transient
+    const BLAKE2B_256_NATIVE: u64 = 8;
+
+    public fun get_blake2b_256_feature(): u64 { BLAKE2B_256_NATIVE }
+
+    public fun blake2b_256_enabled(): bool acquires Features {
+        is_enabled(BLAKE2B_256_NATIVE)
+    }
+
+    const GENERIC_CURVES: u64 = 9;
     public fun get_generic_curves_feature(): u64 { GENERIC_CURVES }
     public fun generic_curves_enabled(): bool acquires Features {
         is_enabled(GENERIC_CURVES)
     }
 
-    const GROTH16: u64 = 6;
+    const GROTH16: u64 = 10;
     public fun get_groth16_feature(): u64 { GROTH16 }
     public fun groth16_enabled(): bool acquires Features {
         is_enabled(GROTH16)
-=======
-    /// Whether to allow the use of binary format version v6.
-    /// Lifetime: transient
-    const VM_BINARY_FORMAT_V6: u64 = 5;
-
-    public fun get_vm_binary_format_v6(): u64 { VM_BINARY_FORMAT_V6 }
-
-    public fun allow_vm_binary_format_v6(): bool acquires Features {
-        is_enabled(VM_BINARY_FORMAT_V6)
-    }
-
-    /// Whether gas fees are collected and distributed to the block proposers.
-    /// Lifetime: transient
-    const COLLECT_AND_DISTRIBUTE_GAS_FEES: u64 = 6;
-
-    public fun get_collect_and_distribute_gas_fees_feature(): u64 { COLLECT_AND_DISTRIBUTE_GAS_FEES }
-
-    public fun collect_and_distribute_gas_fees(): bool acquires Features {
-        is_enabled(COLLECT_AND_DISTRIBUTE_GAS_FEES)
-    }
-
-    /// Whether the new `aptos_stdlib::multi_ed25519::public_key_validate_internal_v2()` native is enabled.
-    /// This is needed because of the introduction of a new native function.
-    /// Lifetime: transient
-    const MULTI_ED25519_PK_VALIDATE_V2_NATIVES: u64 = 7;
-
-    public fun multi_ed25519_pk_validate_v2_feature(): u64 { MULTI_ED25519_PK_VALIDATE_V2_NATIVES }
-
-    public fun multi_ed25519_pk_validate_v2_enabled(): bool acquires Features {
-        is_enabled(MULTI_ED25519_PK_VALIDATE_V2_NATIVES)
-    }
-
-    /// Whether the new BLAKE2B-256 hash function native is enabled.
-    /// This is needed because of the introduction of new native function(s).
-    /// Lifetime: transient
-    const BLAKE2B_256_NATIVE: u64 = 8;
-
-    public fun get_blake2b_256_feature(): u64 { BLAKE2B_256_NATIVE }
-
-    public fun blake2b_256_enabled(): bool acquires Features {
-        is_enabled(BLAKE2B_256_NATIVE)
->>>>>>> 7508c38b
     }
 
     // ============================================================================================
