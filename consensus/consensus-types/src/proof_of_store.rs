// Copyright (c) Aptos
// SPDX-License-Identifier: Apache-2.0

use crate::common::Round;
use anyhow::Context;
use aptos_crypto::{bls12381, CryptoMaterialError, HashValue};
use aptos_crypto_derive::{BCSCryptoHash, CryptoHasher};
use aptos_types::account_address::AccountAddress as PeerId;
use aptos_types::aggregate_signature::AggregateSignature;
use aptos_types::validator_signer::ValidatorSigner;
use aptos_types::validator_verifier::ValidatorVerifier;
<<<<<<< HEAD
use rand::{seq::SliceRandom, thread_rng};
=======
use aptos_types::PeerId;
>>>>>>> 29f352f8
use serde::{Deserialize, Serialize};
use std::sync::Arc;

#[derive(Clone, Copy, Debug, Eq, PartialEq, PartialOrd, Ord, Deserialize, Serialize, Hash)]
pub struct LogicalTime {
    epoch: u64,
    round: Round,
}

impl LogicalTime {
    pub fn new(epoch: u64, round: Round) -> Self {
        Self { epoch, round }
    }

    pub fn epoch(&self) -> u64 {
        self.epoch
    }

    pub fn round(&self) -> Round {
        self.round
    }
}

#[derive(
    Clone, Debug, Deserialize, Serialize, CryptoHasher, BCSCryptoHash, PartialEq, Eq, Hash,
)]
pub struct SignedDigestInfo {
    pub digest: HashValue,
    pub expiration: LogicalTime,
    pub num_txns: u64,
    pub num_bytes: u64,
}

impl SignedDigestInfo {
    pub fn new(digest: HashValue, expiration: LogicalTime, num_txns: u64, num_bytes: u64) -> Self {
        Self {
            digest,
            expiration,
            num_txns,
            num_bytes,
        }
    }
}

<<<<<<< HEAD
// TODO: implement properly (and proper place) w.o. public fields.
#[derive(Clone, Debug, Deserialize, Serialize)]
pub struct SignedDigest {
    epoch: u64,
    pub peer_id: PeerId,
    pub info: SignedDigestInfo,
    pub signature: bls12381::Signature,
=======
#[derive(Clone, Debug, Deserialize, Serialize)]
pub struct SignedDigest {
    epoch: u64,
    peer_id: PeerId,
    info: SignedDigestInfo,
    signature: bls12381::Signature,
>>>>>>> 29f352f8
}

impl SignedDigest {
    pub fn new(
        epoch: u64,
        digest: HashValue,
        expiration: LogicalTime,
        num_txns: u64,
        num_bytes: u64,
        validator_signer: Arc<ValidatorSigner>,
    ) -> Result<Self, CryptoMaterialError> {
        let info = SignedDigestInfo::new(digest, expiration, num_txns, num_bytes);
        let signature = validator_signer.sign(&info)?;

        Ok(Self {
            epoch,
            peer_id: validator_signer.author(),
            info,
            signature,
        })
    }

    pub fn epoch(&self) -> u64 {
        self.epoch
    }

    pub fn verify(&self, validator: &ValidatorVerifier) -> anyhow::Result<()> {
        Ok(validator.verify(self.peer_id, &self.info, &self.signature)?)
    }
}

<<<<<<< HEAD
#[derive(Debug, PartialEq)]
pub enum SignedDigestError {
    WrongInfo,
    DuplicatedSignature,
}

// TODO: add num txn and num bytes in batch
=======
>>>>>>> 29f352f8
#[derive(Deserialize, Serialize, Clone, Debug, PartialEq, Eq)]
pub struct ProofOfStore {
    info: SignedDigestInfo,
    multi_signature: AggregateSignature,
}

impl ProofOfStore {
    pub fn new(info: SignedDigestInfo, multi_signature: AggregateSignature) -> Self {
        Self {
            info,
            multi_signature,
        }
    }

    pub fn info(&self) -> &SignedDigestInfo {
        &self.info
    }

    pub fn digest(&self) -> &HashValue {
        &self.info.digest
    }

    pub fn expiration(&self) -> LogicalTime {
        self.info.expiration
    }

    pub fn verify(&self, validator: &ValidatorVerifier) -> anyhow::Result<()> {
        validator
            .verify_multi_signatures(&self.info, &self.multi_signature)
            .context("Failed to verify ProofOfStore")
    }

    pub fn shuffled_signers(&self, validator: &ValidatorVerifier) -> Vec<PeerId> {
        let mut ret: Vec<PeerId> = self
            .multi_signature
            .get_voter_addresses(&validator.validator_addresses());
        ret.shuffle(&mut thread_rng());
        ret
    }

    pub fn epoch(&self) -> u64 {
        self.info.expiration.epoch
    }
}<|MERGE_RESOLUTION|>--- conflicted
+++ resolved
@@ -5,15 +5,11 @@
 use anyhow::Context;
 use aptos_crypto::{bls12381, CryptoMaterialError, HashValue};
 use aptos_crypto_derive::{BCSCryptoHash, CryptoHasher};
-use aptos_types::account_address::AccountAddress as PeerId;
 use aptos_types::aggregate_signature::AggregateSignature;
 use aptos_types::validator_signer::ValidatorSigner;
 use aptos_types::validator_verifier::ValidatorVerifier;
-<<<<<<< HEAD
+use aptos_types::PeerId;
 use rand::{seq::SliceRandom, thread_rng};
-=======
-use aptos_types::PeerId;
->>>>>>> 29f352f8
 use serde::{Deserialize, Serialize};
 use std::sync::Arc;
 
@@ -58,22 +54,12 @@
     }
 }
 
-<<<<<<< HEAD
-// TODO: implement properly (and proper place) w.o. public fields.
-#[derive(Clone, Debug, Deserialize, Serialize)]
-pub struct SignedDigest {
-    epoch: u64,
-    pub peer_id: PeerId,
-    pub info: SignedDigestInfo,
-    pub signature: bls12381::Signature,
-=======
 #[derive(Clone, Debug, Deserialize, Serialize)]
 pub struct SignedDigest {
     epoch: u64,
     peer_id: PeerId,
     info: SignedDigestInfo,
     signature: bls12381::Signature,
->>>>>>> 29f352f8
 }
 
 impl SignedDigest {
@@ -96,6 +82,10 @@
         })
     }
 
+    pub fn peer_id(&self) -> PeerId {
+        self.peer_id
+    }
+
     pub fn epoch(&self) -> u64 {
         self.epoch
     }
@@ -103,18 +93,26 @@
     pub fn verify(&self, validator: &ValidatorVerifier) -> anyhow::Result<()> {
         Ok(validator.verify(self.peer_id, &self.info, &self.signature)?)
     }
+
+    pub fn info(&self) -> &SignedDigestInfo {
+        &self.info
+    }
+
+    pub fn signature(self) -> bls12381::Signature {
+        self.signature
+    }
+
+    pub fn digest(&self) -> HashValue {
+        self.info.digest
+    }
 }
 
-<<<<<<< HEAD
 #[derive(Debug, PartialEq)]
 pub enum SignedDigestError {
     WrongInfo,
     DuplicatedSignature,
 }
 
-// TODO: add num txn and num bytes in batch
-=======
->>>>>>> 29f352f8
 #[derive(Deserialize, Serialize, Clone, Debug, PartialEq, Eq)]
 pub struct ProofOfStore {
     info: SignedDigestInfo,
