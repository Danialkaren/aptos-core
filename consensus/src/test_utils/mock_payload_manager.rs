--- conflicted
+++ resolved
@@ -14,14 +14,6 @@
     transaction::{ExecutionStatus, TransactionStatus},
     vm_status::StatusCode,
 };
-<<<<<<< HEAD
-use consensus_types::{
-    block::block_test_utils::random_payload,
-    common::{Payload, PayloadFilter, Round},
-    request_response::WrapperCommand,
-};
-=======
->>>>>>> 2334576f
 use futures::{channel::mpsc, future::BoxFuture};
 use rand::Rng;
 
@@ -32,11 +24,7 @@
 }
 
 impl MockPayloadManager {
-<<<<<<< HEAD
-    pub fn new(consensus_to_quorum_store_sender: Option<mpsc::Sender<WrapperCommand>>) -> Self {
-=======
     pub fn new(consensus_to_quorum_store_sender: Option<mpsc::Sender<PayloadRequest>>) -> Self {
->>>>>>> 2334576f
         let quorum_store_client =
             consensus_to_quorum_store_sender.map(|s| QuorumStoreClient::new(s, 1, 1));
         Self {
