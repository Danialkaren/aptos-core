[workspace]
resolver = "2"

members = [
    "api",
    "api/openapi-spec-generator",
    "api/test-context",
    "api/types",
    "aptos-move/aptos-aggregator",
    "aptos-move/aptos-debugger",
    "aptos-move/aptos-gas",
    "aptos-move/aptos-release-builder",
    "aptos-move/aptos-resource-viewer",
    "aptos-move/aptos-sdk-builder",
    "aptos-move/aptos-transaction-benchmarks",
    "aptos-move/aptos-transactional-test-harness",
    "aptos-move/aptos-validator-interface",
    "aptos-move/aptos-vm",
    "aptos-move/block-executor",
    "aptos-move/e2e-move-tests",
    "aptos-move/e2e-tests",
    "aptos-move/e2e-testsuite",
    "aptos-move/framework",
    "aptos-move/framework/artifacts-test",
    "aptos-move/framework/cached-packages",
    "aptos-move/gas-algebra-ext",
    "aptos-move/move-examples",
    "aptos-move/mvhashmap",
    "aptos-move/package-builder",
    "aptos-move/vm-genesis",
    "aptos-move/writeset-transaction-generator",
    "aptos-node",
    "config",
    "config/global-constants",
    "consensus",
    "consensus/consensus-types",
    "consensus/safety-rules",
    "crates/aptos",
    "crates/aptos-bitvec",
    "crates/aptos-build-info",
    "crates/aptos-compression",
    "crates/aptos-crypto",
    "crates/aptos-crypto-derive",
    "crates/aptos-faucet",
    "crates/aptos-faucet-cli",
    "crates/aptos-genesis",
    "crates/aptos-id-generator",
    "crates/aptos-infallible",
    "crates/aptos-keygen",
    "crates/aptos-log-derive",
    "crates/aptos-logger",
    "crates/aptos-metrics-core",
    "crates/aptos-network-checker",
    "crates/aptos-openapi",
    "crates/aptos-proptest-helpers",
    "crates/aptos-rate-limiter",
    "crates/aptos-rest-client",
    "crates/aptos-retrier",
    "crates/aptos-rosetta",
    "crates/aptos-rosetta-cli",
    "crates/aptos-telemetry",
    "crates/aptos-telemetry-service",
    "crates/aptos-temppath",
    "crates/aptos-datastream-worker",
    "crates/aptos-time-service",
    "crates/aptos-warp-webserver",
    "crates/bounded-executor",
    "crates/channel",
    "crates/crash-handler",
    "crates/fallible",
    "crates/indexer",
    "crates/inspection-service",
    "crates/node-resource-metrics",
    "crates/num-variants",
    "crates/proxy",
    "crates/short-hex-str",
    "crates/transaction-emitter",
    "crates/transaction-emitter-lib",
    "ecosystem/node-checker",
    "ecosystem/node-checker/fn-check-client",
    "execution/db-bootstrapper",
    "execution/executor",
    "execution/executor-benchmark",
    "execution/executor-test-helpers",
    "execution/executor-types",
    "mempool",
    "network",
    "network/builder",
    "network/discovery",
    "network/memsocket",
    "network/netcore",
    "network/peer-monitoring-service/client",
    "network/peer-monitoring-service/server",
    "network/peer-monitoring-service/types",
    "sdk",
    "secure/net",
    "secure/storage",
    "secure/storage/github",
    "secure/storage/vault",
    "state-sync/aptos-data-client",
    "state-sync/inter-component/consensus-notifications",
    "state-sync/inter-component/event-notifications",
    "state-sync/inter-component/mempool-notifications",
    "state-sync/state-sync-v2/data-streaming-service",
    "state-sync/state-sync-v2/state-sync-driver",
    "state-sync/storage-service/client",
    "state-sync/storage-service/server",
    "state-sync/storage-service/types",
    "storage/accumulator",
    "storage/aptosdb",
    "storage/backup/backup-cli",
    "storage/backup/backup-service",
    "storage/indexer",
    "storage/jellyfish-merkle",
    "storage/rocksdb-options",
    "storage/schemadb",
    "storage/scratchpad",
    "storage/state-view",
    "storage/storage-interface",
    "testsuite/aptos-fuzzer",
    "testsuite/aptos-fuzzer/fuzz",
    "testsuite/dos/http_test",
    "testsuite/dos/listener",
    "testsuite/dos/sender",
    "testsuite/forge",
    "testsuite/forge-cli",
    "testsuite/generate-format",
    "testsuite/smoke-test",
    "testsuite/testcases",
    "types",
    "vm-validator",
]

exclude = ["crates/aptos-protos"]

# NOTE: default-members is the complete list of binaries that form the "production Aptos codebase". These members should
# never include crates that require fuzzing features or test features. These are the crates we want built with no extra
# test-only code included.
#
# For more, see the "Conditional compilation for tests" section in documentation/coding_guidelines.md.
default-members = [
    "aptos-node",
    "consensus/safety-rules",
    "crates/aptos",
    "crates/aptos-faucet",
    "crates/aptos-keygen",
    "crates/aptos-rate-limiter",
    "crates/aptos-rosetta",
    "crates/transaction-emitter",
    "aptos-move/framework",
    "execution/db-bootstrapper",
    "storage/backup/backup-cli",
    "ecosystem/node-checker",
]

# All workspace members should inherit these keys
# for package declarations.
[workspace.package]
authors = ["Aptos Labs <opensource@aptoslabs.com>"]
edition = "2021"
homepage = "https://aptoslabs.com"
license = "Apache-2.0"
publish = false
repository = "https://github.com/aptos-labs/aptos-core"
rust-version = "1.64"

[workspace.dependencies]
# Internal crate dependencies.
# Please do not add any test features here: they should be declared by the individual crate.
accumulator = { path = "storage/accumulator" }
aptos = { path = "crates/aptos" }
aptos-aggregator = { path = "aptos-move/aptos-aggregator" }
aptos-api = { path = "api" }
aptos-api-test-context = { path = "api/test-context" }
aptos-api-types = { path = "api/types" }
aptos-block-executor = { path = "aptos-move/block-executor" }
aptos-bitvec = { path = "crates/aptos-bitvec" }
aptos-build-info = { path = "crates/aptos-build-info" }
aptos-compression = { path = "crates/aptos-compression" }
aptos-config = { path = "config" }
aptos-crypto = { path = "crates/aptos-crypto" }
aptos-crypto-derive = { path = "crates/aptos-crypto-derive" }
aptos-data-client = { path = "state-sync/aptos-data-client" }
aptosdb-indexer = { path = "storage/indexer" }
aptos-debugger = { path = "aptos-move/aptos-debugger" }
aptos-faucet = { path = "crates/aptos-faucet" }
aptos-fuzzer = { path = "testsuite/aptos-fuzzer" }
aptos-gas = { path = "aptos-move/aptos-gas" }
aptos-genesis = { path = "crates/aptos-genesis" }
aptos-github-client = { path = "secure/storage/github" }
aptos-global-constants = { path = "config/global-constants" }
aptos-id-generator = { path = "crates/aptos-id-generator" }
aptos-indexer = { path = "crates/indexer" }
aptos-infallible = { path = "crates/aptos-infallible" }
aptos-jellyfish-merkle = { path = "storage/jellyfish-merkle" }
aptos-keygen = { path = "crates/aptos-keygen" }
aptos-log-derive = { path = "crates/aptos-log-derive" }
aptos-logger = { path = "crates/aptos-logger" }
aptos-mempool = { path = "mempool" }
aptos-metrics-core = { path = "crates/aptos-metrics-core" }
aptos-module-verifier = { path = "aptos-move/aptos-module-verifier" }
aptos-network-checker = { path = "crates/aptos-network-checker" }
aptos-node = { path = "aptos-node" }
aptos-node-checker = { path = "ecosystem/node-checker" }
aptos-openapi = { path = "crates/aptos-openapi" }
aptos-proptest-helpers = { path = "crates/aptos-proptest-helpers" }
aptos-protos = { path = "crates/aptos-protos" }
aptos-push-metrics = { path = "crates/aptos-push-metrics" }
aptos-rate-limiter = { path = "crates/aptos-rate-limiter" }
aptos-release-builder = { path = "aptos-move/aptos-release-builder" }
aptos-resource-viewer = { path = "aptos-move/aptos-resource-viewer" }
aptos-rest-client = { path = "crates/aptos-rest-client" }
aptos-retrier = { path = "crates/aptos-retrier" }
aptos-rocksdb-options = { path = "storage/rocksdb-options" }
aptos-rosetta = { path = "crates/aptos-rosetta" }
aptos-sdk = { path = "sdk" }
aptos-sdk-builder = { path = "aptos-move/aptos-sdk-builder" }
aptos-secure-net = { path = "secure/net" }
aptos-secure-storage = { path = "secure/storage" }
aptos-state-view = { path = "storage/state-view" }
aptos-telemetry = { path = "crates/aptos-telemetry" }
aptos-telemetry-service = { path = "crates/aptos-telemetry-service" }
aptos-temppath = { path = "crates/aptos-temppath" }
aptos-time-service = { path = "crates/aptos-time-service", features = ["async"] }
aptos-transactional-test-harness = { path = "aptos-move/aptos-transactional-test-harness" }
aptos-types = { path = "types" }
aptos-validator-interface = { path = "aptos-move/aptos-validator-interface" }
aptos-vault-client = { path = "secure/storage/vault" }
aptos-vm = { path = "aptos-move/aptos-vm" }
aptos-datastream-worker = { path = "crates/aptos-datastream-worker" }
aptos-warp-webserver = { path = "crates/aptos-warp-webserver" }
aptos-writeset-generator = { path = "aptos-move/writeset-transaction-generator" }
aptosdb = { path = "storage/aptosdb" }
backup-cli = { path = "storage/backup/backup-cli" }
backup-service = { path = "storage/backup/backup-service" }
bounded-executor = { path = "crates/bounded-executor" }
cached-packages = { path = "aptos-move/framework/cached-packages" }
channel = { path = "crates/channel" }
consensus = { path = "consensus" }
consensus-notifications = { path = "state-sync/inter-component/consensus-notifications" }
consensus-types = { path = "consensus/consensus-types" }
crash-handler = { path = "crates/crash-handler" }
data-streaming-service = { path = "state-sync/state-sync-v2/data-streaming-service" }
event-notifications = { path = "state-sync/inter-component/event-notifications" }
executor = { path = "execution/executor" }
executor-test-helpers = { path = "execution/executor-test-helpers" }
executor-types = { path = "execution/executor-types" }
fallible = { path = "crates/fallible" }
forge = { path = "testsuite/forge" }
framework = { path = "aptos-move/framework" }
gas-algebra-ext = { path = "aptos-move/gas-algebra-ext" }
handlebars = "4.2.2"
inspection-service = { path = "crates/inspection-service" }
language-e2e-tests = { path = "aptos-move/e2e-tests" }
mempool-notifications = { path = "state-sync/inter-component/mempool-notifications" }
memsocket = { path = "network/memsocket" }
move-examples = { path = "aptos-move/move-examples" }
mvhashmap = { path = "aptos-move/mvhashmap" }
netcore = { path = "network/netcore" }
network = { path = "network" }
network-builder = { path = "network/builder" }
network-discovery = { path = "network/discovery" }
node-resource-metrics = { path = "crates/node-resource-metrics" }
num-variants = { path = "crates/num-variants" }
package-builder = { path = "aptos-move/package-builder" }
peer-monitoring-service-types = { path = "network/peer-monitoring-service/types" }
proxy = { path = "crates/proxy" }
safety-rules = { path = "consensus/safety-rules" }
schemadb = { path = "storage/schemadb" }
scratchpad = { path = "storage/scratchpad" }
short-hex-str = { path = "crates/short-hex-str" }
state-sync-driver = { path = "state-sync/state-sync-v2/state-sync-driver" }
storage-interface = { path = "storage/storage-interface" }
storage-service-client = { path = "state-sync/storage-service/client" }
storage-service-server = { path = "state-sync/storage-service/server" }
storage-service-types = { path = "state-sync/storage-service/types" }
transaction-emitter-lib = { path = "crates/transaction-emitter-lib" }
testcases = { path = "testsuite/testcases" }
vm-genesis = { path = "aptos-move/vm-genesis" }
vm-validator = { path = "vm-validator" }

# External crate dependencies.
# Please do not add any test features here: they should be declared by the individual crate.
again = "0.1.2"
anyhow = "1.0.62"
arc-swap = "1.5.0"
arr_macro = "0.1.3"
assert_approx_eq = "1.1.0"
assert_unordered = "0.1.1"
async-stream = "0.3"
async-trait = "0.1.53"
axum = "0.5.16"
base64 = "0.13.0"
backtrace = "0.3.58"
bcs = { git = "https://github.com/aptos-labs/bcs", rev = "2cde3e8446c460cb17b0c1d6bac7e27e964ac169" }
better_any = "0.1.1"
bigdecimal = { version = "0.3.0", features = ["serde"] }
bitvec = "0.19.4"
blst = "0.3.7"
byteorder = "1.4.3"
bytes = "1.1.0"
chrono = { version = "0.4.19", features = ["clock", "serde"] }
cfg-if = "1.0.0"
claims = "0.7"
clap = { version = "3.2.17", features = ["derive", "env", "suggestions"] }
clap_complete = "3.2.3"
codespan-reporting = "0.11.1"
console-subscriber = "0.1.6"
const_format = "0.2.26"
criterion = "0.3.5"
criterion-cpu-time = "0.1.0"
crossbeam = "0.8.1"
crossbeam-channel = "0.5.4"
crossbeam-queue = "0.3.5"
curve25519-dalek = "3"
dashmap = "5.2.0"
datatest-stable = "0.1.1"
debug-ignore = { version = "1.0.3", features = ["serde"] }
deadpool-redis = "0.11.0"
diesel = { version = "2.0.0", features = ["chrono", "postgres", "r2d2", "numeric", "serde_json"] }
diesel_migrations = { version = "2.0.0", features = ["postgres"] }
digest = "0.9.0"
dir-diff = "0.3.2"
dirs = "4.0.0"
ed25519-dalek = { version = "1.0.1", features = ["std", "serde"] }
ed25519-dalek-bip32 = "0.2.0"
either = "1.6.1"
enum_dispatch = "0.3.8"
env_logger = "0.9.0"
erased-serde = "0.3.13"
event-listener = "2.5.3"
fail = "0.5.0"
field_count = "0.1.1"
flate2 = "1.0.24"
fs_extra = "1.2.0"
futures = "= 0.3.24" # Previously futures v0.3.23 caused some consensus network_tests to fail. We now pin the dependency to v0.3.24.
futures-channel = "= 0.3.24"
futures-util = "0.3.21"
gcp-bigquery-client = "0.13.0"
get_if_addrs = "0.5.3"
goldenfile = "1.1.0"
heck = "0.3.2"
hex = "0.4.3"
hkdf = "0.10.0"
hostname = "0.3.1"
http = "0.2.3"
httpmock = "0.6"
hyper = { version = "0.14.18", features = ["full"] }
hyper-tls = "0.5.0"
include_dir = { version = "0.7.2", features = ["glob"] }
indicatif = "0.15.0"
indoc = "1.0.6"
ipnet = "2.5.0"
itertools = "0.10.3"
jemallocator = { version = "0.3.2", features = ["profiling", "unprefixed_malloc_on_supported_platforms"] }
json-patch = "0.2.6"
jsonwebtoken = "8.1"
k8s-openapi = { version = "0.11.0", default-features = false, features = ["v1_15"] }
kube = { version = "0.51.0", features = ["jsonpatch"] }
libfuzzer-sys = "=0.3.2"
libsecp256k1 = "0.7.0"
log = "0.4.17"
lru = "0.7.5"
lz4 = "1.24.0"
maplit = "1.0.2"
mime = "0.3.16"
mirai-annotations = "1.12.0"
mockall = "0.11.0"
more-asserts = "0.3.0"
native-tls = "0.2.10"
num_cpus = "1.13.1"
num-derive = "0.3.3"
num-traits = "0.2.15"
once_cell = "1.10.0"
parking_lot = "0.12.0"
paste = "1.0.7"
pbjson = "0.4.0"
percent-encoding = "2.1.0"
pin-project = "1.0.10"
poem = { version = "1.3.40", features = ["anyhow", "rustls"] }
poem-openapi = { version = "2.0.10", features = ["swagger-ui", "url"] }
pretty_assertions = "1.2.1"
procfs = "0.14.1"
proc-macro2 = "1.0.38"
project-root = "0.2.2"
prometheus = { version = "0.13.0", default-features = false }
prometheus-http-query = "0.5.2"
prometheus-parse = "0.2.2"
proptest = "1.0.0"
proptest-derive = "0.3.0"
prost = "0.11.3"
prost-types = "0.10.1"
quanta = "0.10.1"
quote = "1.0.18"
rand = "0.7.3"
rand_core = "0.5.1"
rayon = "1.5.2"
redis = "0.22.1"
regex = "1.5.5"
reqwest = { version = "0.11.11", features = ["blocking", "cookies", "json", "stream"] }
reqwest-middleware = "0.1.6"
reqwest-retry = "0.1.5"
ring = { version = "0.16.20", features = ["std"] }
ripemd = "0.1.1"
rocksdb = { version = "0.19.0", features = ["lz4"] }
rstest = "0.15.0"
rusty-fork = "0.3.0"
sha-1 = "0.10.0"
sha2 = "0.9.3"
sha3 = "0.9.1"
siphasher = "0.3.10"
serde = { version = "1.0.137", features = ["derive", "rc"] }
serde_bytes = "0.11.6"
serde_json = { version = "1.0.81", features = ["preserve_order"] }
serde_repr = "0.1"
serde-name = "0.1.1"
serde-generate = { git = "https://github.com/aptos-labs/serde-reflection", rev = "839aed62a20ddccf043c08961cfe74875741ccba" }
serde-reflection = { git = "https://github.com/aptos-labs/serde-reflection", rev = "839aed62a20ddccf043c08961cfe74875741ccba" }
serde_yaml = "0.8.24"
shadow-rs = "0.16.2"
smallvec = "1.8.0"
static_assertions = "1.1.0"
stats_alloc = "0.1.8"
strum = "0.24.1"
strum_macros = "0.24.2"
structopt = "0.3.21"
substreams = "0.0.17"
syn = { version = "1.0.92", features = ["derive", "extra-traits"] }
sysinfo = "0.24.2"
tempfile = "3.3.0"
termcolor = "1.1.2"
textwrap = "0.15.0"
thiserror = "1.0.31"
tiny-bip39 = "0.8.2"
tiny-keccak = { version = "2.0.2", features = ["keccak", "sha3"] }
tracing = "0.1.34"
tracing-subscriber = "0.3.11"
trybuild = "1.0.41"
tokio = { version = "1.21.0", features = ["full"] }
tokio-retry = "0.3.0"
tokio-stream = "0.1.8"
tokio-test = "0.4.1"
tokio-util = { version = "0.7.2", features = ["compat", "codec"] }
toml = "0.5.9"
<<<<<<< HEAD
tonic = { version = "0.8.0", features = ["tls-roots", "transport", "prost", "gzip", "codegen"] }
=======
tonic = { version = "0.8.3", features = ["tls-roots", "transport", "prost", "gzip", "codegen"] }
>>>>>>> ff7279d0
ureq = { version = "1.5.4", features = ["json", "native-tls"], default_features = false }
url = { version = "2.2.2", features = ["serde"] }
uuid = { version = "1.0.0", features = ["v4", "serde"] }
walkdir = "2.3.2"
warp = { version = "0.3.2", features = ["tls"] }
warp-reverse-proxy = "0.5.0"
which = "4.2.5"
x25519-dalek = "1.2.0"

# Note: the BEGIN and END comments below are required for external tooling. Do not remove.
# BEGIN MOVE DEPENDENCIES
move-abigen = { git = "https://github.com/move-language/move", rev = "c8663453b1c1ceed0928e0afeb8a15f7c94e47a6" }
move-binary-format = { git = "https://github.com/move-language/move", rev = "c8663453b1c1ceed0928e0afeb8a15f7c94e47a6" }
move-bytecode-verifier = { git = "https://github.com/move-language/move", rev = "c8663453b1c1ceed0928e0afeb8a15f7c94e47a6" }
move-bytecode-utils = { git = "https://github.com/move-language/move", rev = "c8663453b1c1ceed0928e0afeb8a15f7c94e47a6" }
move-cli = { git = "https://github.com/move-language/move", rev = "c8663453b1c1ceed0928e0afeb8a15f7c94e47a6" }
move-command-line-common = { git = "https://github.com/move-language/move", rev = "c8663453b1c1ceed0928e0afeb8a15f7c94e47a6" }
move-compiler ={ git = "https://github.com/move-language/move", rev = "c8663453b1c1ceed0928e0afeb8a15f7c94e47a6" }
move-core-types = { git = "https://github.com/move-language/move", rev = "c8663453b1c1ceed0928e0afeb8a15f7c94e47a6", features = ["address32"] }
move-docgen = { git = "https://github.com/move-language/move", rev = "c8663453b1c1ceed0928e0afeb8a15f7c94e47a6" }
move-ir-compiler = { git = "https://github.com/move-language/move", rev = "c8663453b1c1ceed0928e0afeb8a15f7c94e47a6" }
move-model = { git = "https://github.com/move-language/move", rev = "c8663453b1c1ceed0928e0afeb8a15f7c94e47a6" }
move-package = { git = "https://github.com/move-language/move", rev = "c8663453b1c1ceed0928e0afeb8a15f7c94e47a6" }
move-prover = { git = "https://github.com/move-language/move", rev = "c8663453b1c1ceed0928e0afeb8a15f7c94e47a6" }
move-prover-boogie-backend = { git = "https://github.com/move-language/move", rev = "c8663453b1c1ceed0928e0afeb8a15f7c94e47a6" }
move-stackless-bytecode = { git = "https://github.com/move-language/move", rev = "c8663453b1c1ceed0928e0afeb8a15f7c94e47a6" }
move-prover-test-utils = { git = "https://github.com/move-language/move", rev = "c8663453b1c1ceed0928e0afeb8a15f7c94e47a6" }
move-resource-viewer = { git = "https://github.com/move-language/move", rev = "c8663453b1c1ceed0928e0afeb8a15f7c94e47a6" }
move-stackless-bytecode-interpreter = { git = "https://github.com/move-language/move", rev = "c8663453b1c1ceed0928e0afeb8a15f7c94e47a6" }
move-stdlib = { git = "https://github.com/move-language/move", rev = "c8663453b1c1ceed0928e0afeb8a15f7c94e47a6" }
move-symbol-pool = { git = "https://github.com/move-language/move", rev = "c8663453b1c1ceed0928e0afeb8a15f7c94e47a6" }
move-table-extension = { git = "https://github.com/move-language/move", rev = "c8663453b1c1ceed0928e0afeb8a15f7c94e47a6" }
move-transactional-test-runner = { git = "https://github.com/move-language/move", rev = "c8663453b1c1ceed0928e0afeb8a15f7c94e47a6" }
move-unit-test = { git = "https://github.com/move-language/move", rev = "c8663453b1c1ceed0928e0afeb8a15f7c94e47a6", features = ["table-extension"] }
move-vm-runtime = { git = "https://github.com/move-language/move", rev = "c8663453b1c1ceed0928e0afeb8a15f7c94e47a6", features = ["lazy_natives"] }
move-vm-test-utils = { git = "https://github.com/move-language/move", rev = "c8663453b1c1ceed0928e0afeb8a15f7c94e47a6", features = ["table-extension"] }
move-vm-types = { git = "https://github.com/move-language/move", rev = "c8663453b1c1ceed0928e0afeb8a15f7c94e47a6" }
read-write-set = { git = "https://github.com/move-language/move", rev = "c8663453b1c1ceed0928e0afeb8a15f7c94e47a6" }
read-write-set-dynamic = { git = "https://github.com/move-language/move", rev = "c8663453b1c1ceed0928e0afeb8a15f7c94e47a6" }
# END MOVE DEPENDENCIES

[profile.release]
debug = true
overflow-checks = true

# The performance build is not currently recommended
# for production deployments. It has not been widely tested.
[profile.performance]
inherits = "release"
opt-level = 3
debug = true
overflow-checks = true
lto = true
codegen-units = 1

[profile.cli]
inherits = "release"
debug = false
opt-level = "z"
lto = true
strip = true
codegen-units = 1

[profile.bench]
debug = true

# This is a temporary workaround to avoid multiple library
# definitions for LZ4 (caused by rust-rocksdb).
# This will be removed once our pull requests land.
# https://github.com/rust-rocksdb/rust-rocksdb/issues/666
[patch.crates-io]
rocksdb = { git = 'https://github.com/aptos-labs/rust-rocksdb' }
serde-reflection = { git = "https://github.com/aptos-labs/serde-reflection", rev = "839aed62a20ddccf043c08961cfe74875741ccba" }<|MERGE_RESOLUTION|>--- conflicted
+++ resolved
@@ -61,7 +61,6 @@
     "crates/aptos-telemetry",
     "crates/aptos-telemetry-service",
     "crates/aptos-temppath",
-    "crates/aptos-datastream-worker",
     "crates/aptos-time-service",
     "crates/aptos-warp-webserver",
     "crates/bounded-executor",
@@ -227,7 +226,6 @@
 aptos-validator-interface = { path = "aptos-move/aptos-validator-interface" }
 aptos-vault-client = { path = "secure/storage/vault" }
 aptos-vm = { path = "aptos-move/aptos-vm" }
-aptos-datastream-worker = { path = "crates/aptos-datastream-worker" }
 aptos-warp-webserver = { path = "crates/aptos-warp-webserver" }
 aptos-writeset-generator = { path = "aptos-move/writeset-transaction-generator" }
 aptosdb = { path = "storage/aptosdb" }
@@ -316,7 +314,6 @@
 dashmap = "5.2.0"
 datatest-stable = "0.1.1"
 debug-ignore = { version = "1.0.3", features = ["serde"] }
-deadpool-redis = "0.11.0"
 diesel = { version = "2.0.0", features = ["chrono", "postgres", "r2d2", "numeric", "serde_json"] }
 diesel_migrations = { version = "2.0.0", features = ["postgres"] }
 digest = "0.9.0"
@@ -395,7 +392,6 @@
 rand = "0.7.3"
 rand_core = "0.5.1"
 rayon = "1.5.2"
-redis = "0.22.1"
 regex = "1.5.5"
 reqwest = { version = "0.11.11", features = ["blocking", "cookies", "json", "stream"] }
 reqwest-middleware = "0.1.6"
@@ -442,11 +438,7 @@
 tokio-test = "0.4.1"
 tokio-util = { version = "0.7.2", features = ["compat", "codec"] }
 toml = "0.5.9"
-<<<<<<< HEAD
-tonic = { version = "0.8.0", features = ["tls-roots", "transport", "prost", "gzip", "codegen"] }
-=======
 tonic = { version = "0.8.3", features = ["tls-roots", "transport", "prost", "gzip", "codegen"] }
->>>>>>> ff7279d0
 ureq = { version = "1.5.4", features = ["json", "native-tls"], default_features = false }
 url = { version = "2.2.2", features = ["serde"] }
 uuid = { version = "1.0.0", features = ["v4", "serde"] }
