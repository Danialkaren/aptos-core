// Copyright (c) Aptos
// SPDX-License-Identifier: Apache-2.0

use anyhow::{format_err, Context, Result};
use aptos_config::config::ConsensusConfig;
use aptos_forge::success_criteria::{LatencyType, StateProgressThreshold, SuccessCriteria};
use aptos_forge::system_metrics::{MetricsThreshold, SystemMetricsThreshold};
use aptos_forge::{ForgeConfig, Options, *};
use aptos_logger::Level;
use aptos_rest_client::Client as RestClient;
use aptos_sdk::{move_types::account_address::AccountAddress, transaction_builder::aptos_stdlib};
use std::sync::atomic::{AtomicBool, Ordering};
use std::sync::Arc;
use std::{env, num::NonZeroUsize, process, thread, time::Duration};
use structopt::StructOpt;
use testcases::consensus_reliability_tests::ChangingWorkingQuorumTest;
use testcases::fullnode_reboot_stress_test::FullNodeRebootStressTest;
use testcases::load_vs_perf_benchmark::LoadVsPerfBenchmark;
use testcases::network_bandwidth_test::NetworkBandwidthTest;
use testcases::network_loss_test::NetworkLossTest;
use testcases::performance_with_fullnode_test::PerformanceBenchmarkWithFN;
use testcases::state_sync_performance::{
    StateSyncFullnodeFastSyncPerformance, StateSyncValidatorPerformance,
};
use testcases::three_region_simulation_test::{ExecutionDelayConfig, ThreeRegionSimulationTest};
use testcases::twin_validator_test::TwinValidatorTest;
use testcases::two_traffics_test::TwoTrafficsTest;
use testcases::validator_join_leave_test::ValidatorJoinLeaveTest;
use testcases::validator_reboot_stress_test::ValidatorRebootStressTest;
use testcases::{
    compatibility_test::SimpleValidatorUpgrade, forge_setup_test::ForgeSetupTest, generate_traffic,
    network_partition_test::NetworkPartitionTest, performance_test::PerformanceBenchmark,
    reconfiguration_test::ReconfigurationTest,
    state_sync_performance::StateSyncFullnodePerformance,
};
use tokio::runtime::Runtime;
use url::Url;

#[cfg(unix)]
#[global_allocator]
static ALLOC: jemallocator::Jemalloc = jemallocator::Jemalloc;

#[derive(StructOpt, Debug)]
struct Args {
    #[structopt(long, default_value = "300")]
    duration_secs: usize,
    #[structopt(flatten)]
    options: Options,
    #[structopt(long)]
    num_validators: Option<usize>,
    #[structopt(long)]
    num_validator_fullnodes: Option<usize>,
    #[structopt(
        long,
        help = "Specify a test suite to run",
        default_value = "land_blocking"
    )]
    suite: String,
    #[structopt(long, multiple = true)]
    changelog: Option<Vec<String>>,

    // subcommand groups
    #[structopt(flatten)]
    cli_cmd: CliCommand,
}

#[derive(StructOpt, Debug)]
enum CliCommand {
    Test(TestCommand),
    Operator(OperatorCommand),
}

#[derive(StructOpt, Debug)]
enum TestCommand {
    LocalSwarm(LocalSwarm),
    K8sSwarm(K8sSwarm),
}

#[derive(StructOpt, Debug)]
enum OperatorCommand {
    SetNodeImageTag(SetNodeImageTag),
    CleanUp(CleanUp),
    Resize(Resize),
}

#[derive(StructOpt, Debug)]
struct LocalSwarm {}

#[derive(StructOpt, Debug)]
struct K8sSwarm {
    #[structopt(long, help = "The kubernetes namespace to use for test")]
    namespace: String,
    #[structopt(
        long,
        help = "The image tag currently is used for validators",
        default_value = "devnet"
    )]
    image_tag: String,
    #[structopt(
        long,
        help = "For supported tests, the image tag for validators to upgrade to",
        default_value = "devnet"
    )]
    upgrade_image_tag: String,
    #[structopt(
        long,
        help = "Path to flattened directory containing compiled Move modules"
    )]
    move_modules_dir: Option<String>,
    #[structopt(
        long,
        help = "If set, uses kubectl port-forward instead of assuming k8s DNS access"
    )]
    port_forward: bool,
    #[structopt(
        long,
        help = "If set, reuse the forge testnet active in the specified namespace"
    )]
    reuse: bool,
    #[structopt(
        long,
        help = "If set, keeps the forge testnet active in the specified namespace"
    )]
    keep: bool,
    #[structopt(long, help = "If set, enables HAProxy for each of the validators")]
    enable_haproxy: bool,
}

#[derive(StructOpt, Debug)]
struct SetNodeImageTag {
    #[structopt(long, help = "The name of the node StatefulSet to update")]
    stateful_set_name: String,
    #[structopt(long, help = "The name of the container to update")]
    container_name: String,
    #[structopt(long, help = "The docker image tag to use for the node")]
    image_tag: String,
    #[structopt(long, help = "The kubernetes namespace to clean up")]
    namespace: String,
}

#[derive(StructOpt, Debug)]
struct CleanUp {
    #[structopt(
        long,
        help = "The kubernetes namespace to clean up. If unset, attemps to cleanup all by using forge-management configmaps"
    )]
    namespace: Option<String>,
}

#[derive(StructOpt, Debug)]
struct Resize {
    #[structopt(long, help = "The kubernetes namespace to resize")]
    namespace: String,
    #[structopt(long, default_value = "30")]
    num_validators: usize,
    #[structopt(long, default_value = "1")]
    num_fullnodes: usize,
    #[structopt(
        long,
        help = "Override the image tag used for validators",
        default_value = "devnet"
    )]
    validator_image_tag: String,
    #[structopt(
        long,
        help = "Override the image tag used for testnet-specific components",
        default_value = "devnet"
    )]
    testnet_image_tag: String,
    #[structopt(
        long,
        help = "Path to flattened directory containing compiled Move modules"
    )]
    move_modules_dir: Option<String>,
    #[structopt(
        long,
        help = "If set, dont use kubectl port forward to access the cluster"
    )]
    connect_directly: bool,
    #[structopt(long, help = "If set, enables HAProxy for each of the validators")]
    enable_haproxy: bool,
}

fn main() -> Result<()> {
    let mut logger = aptos_logger::Logger::new();
    logger.channel_size(1000).is_async(false).level(Level::Info);
    logger.build();

    let args = Args::from_args();
    let duration = Duration::from_secs(args.duration_secs as u64);
    let suite_name: &str = args.suite.as_ref();

    let duration = Duration::from_secs(1200);
    let runtime = Runtime::new()?;
    match args.cli_cmd {
        // cmd input for test
        CliCommand::Test(ref test_cmd) => {
            // Identify the test suite to run
            let mut test_suite = get_test_suite(suite_name, duration)?;

            // Identify the number of validators and fullnodes to run
            // (if overriding what test has specified)
            if let Some(num_validators) = args.num_validators {
                let num_validators_non_zero = NonZeroUsize::new(num_validators)
                    .context("--num-validators must be positive!")?;
                test_suite = test_suite.with_initial_validator_count(num_validators_non_zero);

                // Verify the number of fullnodes is less than the validators
                if let Some(num_validator_fullnodes) = args.num_validator_fullnodes {
                    if num_validator_fullnodes > num_validators {
                        return Err(format_err!(
                            "Cannot have more fullnodes than validators! Fullnodes: {:?}, validators: {:?}.",
                            num_validator_fullnodes, num_validators
                        ));
                    }
                }
            }
            if let Some(num_validator_fullnodes) = args.num_validator_fullnodes {
                test_suite = test_suite.with_initial_fullnode_count(num_validator_fullnodes)
            }

            // Run the test suite
            match test_cmd {
                TestCommand::LocalSwarm(..) => {
                    // Loosen all criteria for local runs
                    test_suite.get_success_criteria_mut().avg_tps = 400;
                    let previous_emit_job = test_suite.get_emit_job().clone();
                    let test_suite =
                        test_suite.with_emit_job(previous_emit_job.mode(EmitJobMode::MaxLoad {
                            mempool_backlog: 5000,
                        }));

                    run_forge(
                        duration,
                        test_suite,
                        LocalFactory::from_workspace()?,
                        &args.options,
                        args.changelog.clone(),
                    )
                }
                TestCommand::K8sSwarm(k8s) => {
                    if let Some(move_modules_dir) = &k8s.move_modules_dir {
                        test_suite = test_suite.with_genesis_modules_path(move_modules_dir.clone());
                    }
                    run_forge(
                        duration,
                        test_suite,
                        K8sFactory::new(
                            k8s.namespace.clone(),
                            k8s.image_tag.clone(),
                            k8s.upgrade_image_tag.clone(),
                            k8s.port_forward,
                            k8s.reuse,
                            k8s.keep,
                            k8s.enable_haproxy,
                        )
                        .unwrap(),
                        &args.options,
                        args.changelog,
                    )?;
                    Ok(())
                }
            }
        }
        // cmd input for cluster operations
        CliCommand::Operator(op_cmd) => match op_cmd {
            OperatorCommand::SetNodeImageTag(set_stateful_set_image_tag_config) => {
                runtime.block_on(set_stateful_set_image_tag(
                    set_stateful_set_image_tag_config.stateful_set_name,
                    set_stateful_set_image_tag_config.container_name,
                    set_stateful_set_image_tag_config.image_tag,
                    set_stateful_set_image_tag_config.namespace,
                ))?;
                Ok(())
            }
            OperatorCommand::CleanUp(cleanup) => {
                if let Some(namespace) = cleanup.namespace {
                    runtime.block_on(uninstall_testnet_resources(namespace))?;
                } else {
                    runtime.block_on(cleanup_cluster_with_management())?;
                }
                Ok(())
            }
            OperatorCommand::Resize(resize) => {
                runtime.block_on(install_testnet_resources(
                    resize.namespace,
                    resize.num_validators,
                    resize.num_fullnodes,
                    resize.validator_image_tag,
                    resize.testnet_image_tag,
                    resize.move_modules_dir,
                    !resize.connect_directly,
                    resize.enable_haproxy,
                    None,
                    None,
                ))?;
                Ok(())
            }
        },
    }
}

pub fn run_forge<F: Factory>(
    global_duration: Duration,
    tests: ForgeConfig<'_>,
    factory: F,
    options: &Options,
    logs: Option<Vec<String>>,
) -> Result<()> {
    let forge = Forge::new(options, tests, global_duration, factory);

    if options.list {
        forge.list()?;

        return Ok(());
    }

    match forge.run() {
        Ok(report) => {
            if let Some(mut changelog) = logs {
                if changelog.len() != 2 {
                    println!("Use: changelog <from> <to>");
                    process::exit(1);
                }
                let to_commit = changelog.remove(1);
                let from_commit = Some(changelog.remove(0));
                send_changelog_message(&report.to_string(), &from_commit, &to_commit);
            }
            Ok(())
        }
        Err(e) => {
            eprintln!("Failed to run tests:\n{}", e);
            Err(e)
        }
    }
}

pub fn send_changelog_message(perf_msg: &str, from_commit: &Option<String>, to_commit: &str) {
    println!(
        "Generating changelog from {:?} to {}",
        from_commit, to_commit
    );
    let changelog = get_changelog(from_commit.as_ref(), to_commit);
    let msg = format!("{}\n\n{}", changelog, perf_msg);
    let slack_url: Option<Url> = env::var("SLACK_URL")
        .map(|u| u.parse().expect("Failed to parse SLACK_URL"))
        .ok();
    if let Some(ref slack_url) = slack_url {
        let slack_client = SlackClient::new();
        if let Err(e) = slack_client.send_message(slack_url, &msg) {
            println!("Failed to send slack message: {}", e);
        }
    }
}

fn get_changelog(prev_commit: Option<&String>, upstream_commit: &str) -> String {
    let github_client = GitHub::new();
    let commits = github_client.get_commits("aptos-labs/aptos-core", upstream_commit);
    match commits {
        Err(e) => {
            println!("Failed to get github commits: {:?}", e);
            format!("*Revision upstream_{}*", upstream_commit)
        }
        Ok(commits) => {
            let mut msg = format!("*Revision {}*", upstream_commit);
            for commit in commits {
                if let Some(prev_commit) = prev_commit {
                    if commit.sha.starts_with(prev_commit) {
                        break;
                    }
                }
                let commit_lines: Vec<_> = commit.commit.message.split('\n').collect();
                let commit_head = commit_lines[0];
                let commit_head = commit_head.replace("[breaking]", "*[breaking]*");
                let short_sha = &commit.sha[..6];
                let email_parts: Vec<_> = commit.commit.author.email.split('@').collect();
                let author = email_parts[0];
                let line = format!("\n>\u{2022} {} _{}_ {}", short_sha, author, commit_head);
                msg.push_str(&line);
            }
            msg
        }
    }
}

fn get_test_suite(suite_name: &str, duration: Duration) -> Result<ForgeConfig<'static>> {
    match suite_name {
        "land_blocking" => Ok(land_blocking_test_suite(duration)),
        "local_test_suite" => Ok(local_test_suite()),
        "pre_release" => Ok(pre_release_suite()),
        "run_forever" => Ok(run_forever()),
        // TODO(rustielin): verify each test suite
        "k8s_suite" => Ok(k8s_test_suite()),
        "chaos" => Ok(chaos_test_suite(duration)),
        single_test => single_test_suite(single_test),
    }
}

/// Provides a forge config that runs the swarm forever (unless killed)
fn run_forever() -> ForgeConfig<'static> {
    ForgeConfig::default()
        .with_admin_tests(vec![&GetMetadata])
        .with_genesis_module_bundle(aptos_cached_packages::head_release_bundle().clone())
        .with_aptos_tests(vec![&RunForever])
}

fn local_test_suite() -> ForgeConfig<'static> {
    ForgeConfig::default()
        .with_aptos_tests(vec![&FundAccount, &TransferCoins])
        .with_admin_tests(vec![&GetMetadata])
        .with_network_tests(vec![&RestartValidator, &EmitTransaction])
        .with_genesis_module_bundle(aptos_cached_packages::head_release_bundle().clone())
}

fn k8s_test_suite() -> ForgeConfig<'static> {
    ForgeConfig::default()
        .with_initial_validator_count(NonZeroUsize::new(30).unwrap())
        .with_aptos_tests(vec![&FundAccount, &TransferCoins])
        .with_admin_tests(vec![&GetMetadata])
        .with_network_tests(vec![
            &EmitTransaction,
            &SimpleValidatorUpgrade,
            &PerformanceBenchmark,
        ])
}

fn single_test_suite(test_name: &str) -> Result<ForgeConfig<'static>> {
    let config =
        ForgeConfig::default().with_initial_validator_count(NonZeroUsize::new(30).unwrap());
    let single_test_suite = match test_name {
        "epoch_changer_performance" => config
            .with_network_tests(vec![&PerformanceBenchmark])
            .with_initial_validator_count(NonZeroUsize::new(5).unwrap())
            .with_initial_fullnode_count(2)
            .with_genesis_helm_config_fn(Arc::new(|helm_values| {
                helm_values["chain"]["epoch_duration_secs"] = 60.into();
            })),
        "state_sync_perf_fullnodes_apply_outputs" => {
            state_sync_perf_fullnodes_apply_outputs(config)
        }
        "state_sync_perf_fullnodes_execute_transactions" => {
            state_sync_perf_fullnodes_execute_transactions(config)
        }
        "state_sync_perf_fullnodes_fast_sync" => state_sync_perf_fullnodes_fast_sync(config),
        "state_sync_perf_validators" => state_sync_perf_validators(config),
        "validators_join_and_leave" => validators_join_and_leave(config),
        "compat" => config
            .with_initial_validator_count(NonZeroUsize::new(5).unwrap())
            .with_network_tests(vec![&SimpleValidatorUpgrade])
            .with_success_criteria(SuccessCriteria::new(5000).add_wait_for_catchup_s(240))
            .with_genesis_helm_config_fn(Arc::new(|helm_values| {
                helm_values["chain"]["epoch_duration_secs"] = 30.into();
            })),
        "config" => config.with_network_tests(vec![&ReconfigurationTest]),
        "network_partition" => config
            .with_initial_validator_count(NonZeroUsize::new(10).unwrap())
            .with_network_tests(vec![&NetworkPartitionTest])
            .with_success_criteria(
                SuccessCriteria::new(3000)
                    .add_no_restarts()
                    .add_wait_for_catchup_s(240),
            ),
        "three_region_simulation" => config
            .with_initial_validator_count(NonZeroUsize::new(12).unwrap())
            .with_initial_fullnode_count(12)
            .with_emit_job(EmitJobRequest::default().mode(EmitJobMode::ConstTps { tps: 5000 }))
            .with_network_tests(vec![&ThreeRegionSimulationTest {
                add_execution_delay: None,
            }])
            // TODO(rustielin): tune these success critiera after we have a better idea of the test behavior
            .with_success_criteria(
                SuccessCriteria::new(3000)
                    .add_no_restarts()
                    .add_wait_for_catchup_s(240)
                    .add_chain_progress(StateProgressThreshold {
                        max_no_progress_secs: 20.0,
                        max_round_gap: 6,
                    }),
            ),
        "three_region_simulation_with_different_node_speed" => config
            .with_initial_validator_count(NonZeroUsize::new(30).unwrap())
            .with_initial_fullnode_count(30)
            .with_emit_job(EmitJobRequest::default().mode(EmitJobMode::ConstTps { tps: 5000 }))
            .with_network_tests(vec![&ThreeRegionSimulationTest {
                add_execution_delay: Some(ExecutionDelayConfig {
                    inject_delay_node_fraction: 0.5,
                    inject_delay_max_transaction_percentage: 40,
                    inject_delay_per_transaction_ms: 2,
                }),
            }])
            .with_node_helm_config_fn(Arc::new(move |helm_values| {
                helm_values["validator"]["config"]["api"]["failpoints_enabled"] = true.into();
                // helm_values["validator"]["config"]["consensus"]["max_sending_block_txns"] =
                //     4000.into();
                // helm_values["validator"]["config"]["consensus"]["max_sending_block_bytes"] =
                //     1000000.into();
                helm_values["fullnode"]["config"]["state_sync"]["state_sync_driver"]
                    ["bootstrapping_mode"] = "ExecuteTransactionsFromGenesis".into();
                helm_values["fullnode"]["config"]["state_sync"]["state_sync_driver"]
                    ["continuous_syncing_mode"] = "ExecuteTransactions".into();
            }))
            .with_success_criteria(
                SuccessCriteria::new(1000)
                    .add_no_restarts()
                    .add_wait_for_catchup_s(240)
                    .add_chain_progress(StateProgressThreshold {
                        max_no_progress_secs: 20.0,
                        max_round_gap: 6,
                    }),
            ),
        "network_bandwidth" => config
            .with_initial_validator_count(NonZeroUsize::new(8).unwrap())
            .with_network_tests(vec![&NetworkBandwidthTest]),
        "setup_test" => config
            .with_initial_fullnode_count(1)
            .with_network_tests(vec![&ForgeSetupTest]),
        "single_vfn_perf" => config
            .with_initial_validator_count(NonZeroUsize::new(1).unwrap())
            .with_initial_fullnode_count(1)
            .with_network_tests(vec![&PerformanceBenchmarkWithFN])
            .with_success_criteria(
                SuccessCriteria::new(5000)
                    .add_no_restarts()
                    .add_wait_for_catchup_s(240),
            ),
        "validator_reboot_stress_test" => config
            .with_initial_validator_count(NonZeroUsize::new(15).unwrap())
            .with_initial_fullnode_count(1)
            .with_network_tests(vec![&ValidatorRebootStressTest])
            .with_success_criteria(SuccessCriteria::new(2000).add_wait_for_catchup_s(600))
            .with_genesis_helm_config_fn(Arc::new(|helm_values| {
                helm_values["chain"]["epoch_duration_secs"] = 120.into();
            })),
        "fullnode_reboot_stress_test" => config
            .with_initial_validator_count(NonZeroUsize::new(10).unwrap())
            .with_initial_fullnode_count(10)
            .with_network_tests(vec![&FullNodeRebootStressTest])
            .with_emit_job(EmitJobRequest::default().mode(EmitJobMode::ConstTps { tps: 5000 }))
            .with_success_criteria(SuccessCriteria::new(2000).add_wait_for_catchup_s(600)),
        "account_creation" | "nft_mint" => config
            .with_network_tests(vec![&PerformanceBenchmarkWithFN])
            .with_initial_validator_count(NonZeroUsize::new(5).unwrap())
            .with_initial_fullnode_count(3)
            .with_genesis_helm_config_fn(Arc::new(|helm_values| {
                helm_values["chain"]["epoch_duration_secs"] = 600.into();
            }))
            .with_emit_job(
                EmitJobRequest::default()
                    .mode(EmitJobMode::MaxLoad {
                        mempool_backlog: 30000,
                    })
                    .transaction_type(if test_name == "account_creation" {
                        TransactionType::AccountGeneration
                    } else {
                        TransactionType::NftMintAndTransfer
                    }),
            )
            .with_success_criteria(
                SuccessCriteria::new(4000)
                    .add_no_restarts()
                    .add_wait_for_catchup_s(240)
                    .add_chain_progress(StateProgressThreshold {
                        max_no_progress_secs: 20.0,
                        max_round_gap: 6,
                    }),
            ),
        "graceful_overload" => config
<<<<<<< HEAD
            .with_initial_validator_count(NonZeroUsize::new(20).unwrap())
            // if we have smaller number of full nodes, TPS drops.
            // Validators without VFN are proposing almost empty blocks,
            // as no useful transaction reach their mempool.
            // something to potentially improve upon.
            .with_initial_fullnode_count(20)
            .with_network_tests(vec![&PerformanceBenchmarkWithFN])
            .with_emit_job(EmitJobRequest::default().mode(EmitJobMode::ConstTps { tps: 15000 }))
=======
            .with_initial_validator_count(NonZeroUsize::new(10).unwrap())
            // if we have full nodes for subset of validators, TPS drops.
            // Validators without VFN are proposing almost empty blocks,
            // as no useful transaction reach their mempool.
            // something to potentially improve upon.
            // So having VFNs for all validators
            .with_initial_fullnode_count(10)
            .with_network_tests(vec![&TwoTrafficsTest {
                inner_tps: 15000,
                inner_gas_price: aptos_global_constants::GAS_UNIT_PRICE,
                // Additionally - we are not really gracefully handling overlaods,
                // setting limits based on current reality, to make sure they
                // don't regress, but something to investigate
                avg_tps: 4000,
                latency_thresholds: &[],
            }])
            // First start higher gas-fee traffic, to not cause issues with TxnEmitter setup - account creation
            .with_emit_job(
                EmitJobRequest::default()
                    .mode(EmitJobMode::ConstTps { tps: 1000 })
                    .gas_price(5 * aptos_global_constants::GAS_UNIT_PRICE),
            )
>>>>>>> 2334576f
            .with_genesis_helm_config_fn(Arc::new(|helm_values| {
                helm_values["chain"]["epoch_duration_secs"] = 300.into();
            }))
            .with_success_criteria(
                SuccessCriteria::new(900)
                    .add_no_restarts()
                    .add_wait_for_catchup_s(120)
                    .add_system_metrics_threshold(SystemMetricsThreshold::new(
                        // Check that we don't use more than 12 CPU cores for 30% of the time.
                        MetricsThreshold::new(12, 30),
                        // Check that we don't use more than 5 GB of memory for 30% of the time.
                        MetricsThreshold::new(5 * 1024 * 1024 * 1024, 30),
                    ))
                    .add_latency_threshold(10.0, LatencyType::P50)
                    .add_latency_threshold(30.0, LatencyType::P90)
                    .add_chain_progress(StateProgressThreshold {
                        max_no_progress_secs: 30.0,
                        max_round_gap: 10,
                    }),
            ),
        // not scheduled on continuous
        "load_vs_perf_benchmark" => config
            .with_initial_validator_count(NonZeroUsize::new(20).unwrap())
            .with_initial_fullnode_count(10)
            .with_network_tests(vec![&LoadVsPerfBenchmark {
                test: &PerformanceBenchmarkWithFN,
                tps: &[1000, 6500, 10000],
            }])
            .with_genesis_helm_config_fn(Arc::new(|helm_values| {
                // no epoch change.
                helm_values["chain"]["epoch_duration_secs"] = (24 * 3600).into();
            }))
            .with_success_criteria(
                SuccessCriteria::new(0)
                    .add_no_restarts()
                    .add_wait_for_catchup_s(60)
                    .add_chain_progress(StateProgressThreshold {
                        max_no_progress_secs: 30.0,
                        max_round_gap: 10,
                    }),
            ),
        // maximizing number of rounds and epochs within a given time, to stress test consensus
        // so using small constant traffic, small blocks and fast rounds, and short epochs.
        // reusing changing_working_quorum_test just for invariants/asserts, but with max_down_nodes = 0.
        "consensus_stress_test" => changing_working_quorum_test(
            10,
            60,
            100,
            80,
            true,
            false,
            &ChangingWorkingQuorumTest {
                min_tps: 50,
                always_healthy_nodes: 10,
                max_down_nodes: 0,
                num_large_validators: 0,
                add_execution_delay: false,
                check_period_s: 27,
            },
        ),
        "changing_working_quorum_test" => changing_working_quorum_test(
            20,
            120,
            100,
            70,
            true,
            false,
            &ChangingWorkingQuorumTest {
                min_tps: 15,
                always_healthy_nodes: 0,
                max_down_nodes: 20,
                num_large_validators: 0,
                add_execution_delay: false,
                // Use longer check duration, as we are bringing enough nodes
                // to require state-sync to catch up to have consensus.
                check_period_s: 53,
            },
        ),
        "changing_working_quorum_test_high_load" => changing_working_quorum_test(
            20,
            120,
            500,
            300,
            true,
            false,
            &ChangingWorkingQuorumTest {
                min_tps: 50,
                always_healthy_nodes: 0,
                max_down_nodes: 20,
                num_large_validators: 0,
                add_execution_delay: false,
                // Use longer check duration, as we are bringing enough nodes
                // to require state-sync to catch up to have consensus.
                check_period_s: 53,
            },
        ),
        // not scheduled on continuous
        "large_test_only_few_nodes_down" => changing_working_quorum_test(
            60,
            120,
            100,
            70,
            false,
            false,
            &ChangingWorkingQuorumTest {
                min_tps: 50,
                always_healthy_nodes: 40,
                max_down_nodes: 10,
                num_large_validators: 0,
                add_execution_delay: false,
                check_period_s: 27,
            },
        ),
        "different_node_speed_and_reliability_test" => changing_working_quorum_test(
            20,
            120,
            100,
            70,
            true,
            false,
            &ChangingWorkingQuorumTest {
                min_tps: 50,
                always_healthy_nodes: 6,
                max_down_nodes: 5,
                num_large_validators: 3,
                add_execution_delay: true,
                check_period_s: 27,
            },
        ),
        "state_sync_slow_processing_catching_up" => changing_working_quorum_test(
            10,
            300,
            3000,
            2500,
            true,
            false,
            &ChangingWorkingQuorumTest {
                min_tps: 1500,
                always_healthy_nodes: 2,
                max_down_nodes: 0,
                num_large_validators: 2,
                add_execution_delay: true,
                check_period_s: 57,
            },
        ),
        "state_sync_failures_catching_up" => changing_working_quorum_test(
            10,
            300,
            3000,
            2500,
            true,
            false,
            &ChangingWorkingQuorumTest {
                min_tps: 1500,
                always_healthy_nodes: 2,
                max_down_nodes: 1,
                num_large_validators: 2,
                add_execution_delay: false,
                check_period_s: 27,
            },
        ),
        "twin_validator_test" => config
            .with_network_tests(vec![&TwinValidatorTest])
            .with_initial_validator_count(NonZeroUsize::new(20).unwrap())
            .with_initial_fullnode_count(5)
            .with_genesis_helm_config_fn(Arc::new(|helm_values| {
                helm_values["chain"]["epoch_duration_secs"] = 300.into();
            }))
            .with_success_criteria(
                SuccessCriteria::new(6000)
                    .add_no_restarts()
                    .add_wait_for_catchup_s(60)
                    .add_system_metrics_threshold(SystemMetricsThreshold::new(
                        // Check that we don't use more than 12 CPU cores for 30% of the time.
                        MetricsThreshold::new(12, 30),
                        // Check that we don't use more than 5 GB of memory for 30% of the time.
                        MetricsThreshold::new(5 * 1024 * 1024 * 1024, 30),
                    ))
                    .add_chain_progress(StateProgressThreshold {
                        max_no_progress_secs: 10.0,
                        max_round_gap: 4,
                    }),
            ),
        _ => return Err(format_err!("Invalid --suite given: {:?}", test_name)),
    };
    Ok(single_test_suite)
}

/// A default config for running various state sync performance tests
fn state_sync_perf_fullnodes_config(forge_config: ForgeConfig<'static>) -> ForgeConfig<'static> {
    forge_config
        .with_initial_validator_count(NonZeroUsize::new(4).unwrap())
        .with_initial_fullnode_count(4)
}

/// The config for running a state sync performance test when applying
/// transaction outputs in fullnodes.
fn state_sync_perf_fullnodes_apply_outputs(
    forge_config: ForgeConfig<'static>,
) -> ForgeConfig<'static> {
    state_sync_perf_fullnodes_config(forge_config)
        .with_network_tests(vec![&StateSyncFullnodePerformance])
        .with_genesis_helm_config_fn(Arc::new(|helm_values| {
            helm_values["chain"]["epoch_duration_secs"] = 600.into();
        }))
        .with_node_helm_config_fn(Arc::new(|helm_values| {
            helm_values["fullnode"]["config"]["state_sync"]["state_sync_driver"]
                ["bootstrapping_mode"] = "ApplyTransactionOutputsFromGenesis".into();
            helm_values["fullnode"]["config"]["state_sync"]["state_sync_driver"]
                ["continuous_syncing_mode"] = "ApplyTransactionOutputs".into();
        }))
        .with_success_criteria(SuccessCriteria::new(10000))
}

/// The config for running a state sync performance test when executing
/// transactions in fullnodes.
fn state_sync_perf_fullnodes_execute_transactions(
    forge_config: ForgeConfig<'static>,
) -> ForgeConfig<'static> {
    state_sync_perf_fullnodes_config(forge_config)
        .with_network_tests(vec![&StateSyncFullnodePerformance])
        .with_genesis_helm_config_fn(Arc::new(|helm_values| {
            helm_values["chain"]["epoch_duration_secs"] = 600.into();
        }))
        .with_node_helm_config_fn(Arc::new(|helm_values| {
            helm_values["fullnode"]["config"]["state_sync"]["state_sync_driver"]
                ["bootstrapping_mode"] = "ExecuteTransactionsFromGenesis".into();
            helm_values["fullnode"]["config"]["state_sync"]["state_sync_driver"]
                ["continuous_syncing_mode"] = "ExecuteTransactions".into();
        }))
        .with_success_criteria(SuccessCriteria::new(5000))
}

/// The config for running a state sync performance test when fast syncing
/// to the latest epoch.
fn state_sync_perf_fullnodes_fast_sync(forge_config: ForgeConfig<'static>) -> ForgeConfig<'static> {
    state_sync_perf_fullnodes_config(forge_config)
        .with_network_tests(vec![&StateSyncFullnodeFastSyncPerformance])
        .with_genesis_helm_config_fn(Arc::new(|helm_values| {
            helm_values["chain"]["epoch_duration_secs"] = 180.into(); // Frequent epochs
        }))
        .with_emit_job(
            EmitJobRequest::default()
                .mode(EmitJobMode::MaxLoad {
                    mempool_backlog: 30000,
                })
                .transaction_type(TransactionType::AccountGeneration), // Create many state values
        )
        .with_node_helm_config_fn(Arc::new(|helm_values| {
            helm_values["fullnode"]["config"]["state_sync"]["state_sync_driver"]
                ["bootstrapping_mode"] = "DownloadLatestStates".into();
            helm_values["fullnode"]["config"]["state_sync"]["state_sync_driver"]
                ["continuous_syncing_mode"] = "ApplyTransactionOutputs".into();
        }))
}

/// The config for running a state sync performance test when applying
/// transaction outputs in failed validators.
fn state_sync_perf_validators(forge_config: ForgeConfig<'static>) -> ForgeConfig<'static> {
    forge_config
        .with_initial_validator_count(NonZeroUsize::new(7).unwrap())
        .with_genesis_helm_config_fn(Arc::new(|helm_values| {
            helm_values["chain"]["epoch_duration_secs"] = 600.into();
        }))
        .with_node_helm_config_fn(Arc::new(|helm_values| {
            helm_values["validator"]["config"]["state_sync"]["state_sync_driver"]
                ["bootstrapping_mode"] = "ApplyTransactionOutputsFromGenesis".into();
            helm_values["validator"]["config"]["state_sync"]["state_sync_driver"]
                ["continuous_syncing_mode"] = "ApplyTransactionOutputs".into();
        }))
        .with_network_tests(vec![&StateSyncValidatorPerformance])
        .with_success_criteria(SuccessCriteria::new(5000))
}

/// The config for running a validator join and leave test.
fn validators_join_and_leave(forge_config: ForgeConfig<'static>) -> ForgeConfig<'static> {
    forge_config
        .with_initial_validator_count(NonZeroUsize::new(100).unwrap())
        .with_genesis_helm_config_fn(Arc::new(|helm_values| {
            helm_values["chain"]["epoch_duration_secs"] = 60.into();
            helm_values["chain"]["allow_new_validators"] = true.into();
        }))
        .with_network_tests(vec![&ValidatorJoinLeaveTest])
        .with_success_criteria(
            SuccessCriteria::new(5000)
                .add_no_restarts()
                .add_wait_for_catchup_s(240)
                .add_system_metrics_threshold(SystemMetricsThreshold::new(
                    // Check that we don't use more than 12 CPU cores for 30% of the time.
                    MetricsThreshold::new(12, 30),
                    // Check that we don't use more than 10 GB of memory for 30% of the time.
                    MetricsThreshold::new(10 * 1024 * 1024 * 1024, 30),
                ))
                .add_chain_progress(StateProgressThreshold {
                    max_no_progress_secs: 10.0,
                    max_round_gap: 4,
                }),
        )
}

fn land_blocking_test_suite(duration: Duration) -> ForgeConfig<'static> {
    ForgeConfig::default()
        .with_initial_validator_count(NonZeroUsize::new(100).unwrap())
        .with_initial_fullnode_count(0)
        .with_network_tests(vec![&ThreeRegionSimulationTest])
        .with_genesis_helm_config_fn(Arc::new(|helm_values| {
            // Have single epoch change in land blocking
            helm_values["chain"]["epoch_duration_secs"] = 600.into();
        }))
<<<<<<< HEAD
        // .with_node_helm_config_fn(Arc::new(|helm_values| {
        //     helm_values["validator"]["config"]["execution"]
        //         ["processed_transactions_detailed_counters"] = true.into();
        // }))
        .with_emit_job(
            EmitJobRequest::default()
                .mode(EmitJobMode::ConstTps { tps: 8000 })
                .transaction_mix(vec![
                    (TransactionType::P2P, 80),
                    // (TransactionType::AccountGeneration, 20),
                ]),
        )
        .with_success_criteria(SuccessCriteria::new(
            if duration.as_secs() > 1200 {
=======
        .with_success_criteria(
            SuccessCriteria::new(if duration.as_secs() > 1200 {
>>>>>>> 2334576f
                5000
            } else {
                6000
            })
            .add_no_restarts()
            .add_wait_for_catchup_s(
                // Give at least 60s for catchup, give 10% of the run for longer durations.
                (duration.as_secs() / 10).max(60),
            )
            .add_system_metrics_threshold(SystemMetricsThreshold::new(
                // Check that we don't use more than 12 CPU cores for 30% of the time.
                MetricsThreshold::new(12, 30),
                // Check that we don't use more than 10 GB of memory for 30% of the time.
                MetricsThreshold::new(10 * 1024 * 1024 * 1024, 30),
<<<<<<< HEAD
            )),
            Some(StateProgressThreshold {
                max_no_progress_secs: 20.0,
=======
            ))
            .add_chain_progress(StateProgressThreshold {
                max_no_progress_secs: 10.0,
>>>>>>> 2334576f
                max_round_gap: 4,
            }),
        )
}

fn pre_release_suite() -> ForgeConfig<'static> {
    ForgeConfig::default()
        .with_initial_validator_count(NonZeroUsize::new(30).unwrap())
        .with_network_tests(vec![&NetworkBandwidthTest])
}

fn chaos_test_suite(duration: Duration) -> ForgeConfig<'static> {
    ForgeConfig::default()
        .with_initial_validator_count(NonZeroUsize::new(30).unwrap())
        .with_network_tests(vec![
            &NetworkBandwidthTest,
            &ThreeRegionSimulationTest {
                add_execution_delay: None,
            },
            &NetworkLossTest,
        ])
        .with_success_criteria(
            SuccessCriteria::new(if duration > Duration::from_secs(1200) {
                100
            } else {
                1000
            })
            .add_no_restarts()
            .add_system_metrics_threshold(SystemMetricsThreshold::new(
                // Check that we don't use more than 12 CPU cores for 30% of the time.
                MetricsThreshold::new(12, 30),
                // Check that we don't use more than 5 GB of memory for 30% of the time.
                MetricsThreshold::new(5 * 1024 * 1024 * 1024, 30),
            )),
        )
}

fn changing_working_quorum_test(
    num_validators: usize,
    epoch_duration: usize,
    target_tps: usize,
    min_avg_tps: usize,
    apply_txn_outputs: bool,
    use_chain_backoff: bool,
    test: &'static ChangingWorkingQuorumTest,
) -> ForgeConfig<'static> {
    let config = ForgeConfig::default();
    let num_large_validators = test.num_large_validators;
    config
        .with_initial_validator_count(NonZeroUsize::new(num_validators).unwrap())
        .with_initial_fullnode_count(if test.max_down_nodes == 0 {
            0
        } else {
            std::cmp::max(2, target_tps / 1000)
        })
        .with_network_tests(vec![test])
        .with_genesis_helm_config_fn(Arc::new(move |helm_values| {
            helm_values["chain"]["epoch_duration_secs"] = epoch_duration.into();
            helm_values["genesis"]["validator"]["num_validators_with_larger_stake"] =
                num_large_validators.into();
        }))
        .with_node_helm_config_fn(Arc::new(move |helm_values| {
            helm_values["validator"]["config"]["api"]["failpoints_enabled"] = true.into();
            let block_size = (target_tps / 4) as u64;
            helm_values["validator"]["config"]["consensus"]["max_sending_block_txns"] =
                block_size.into();
            helm_values["validator"]["config"]["consensus"]["max_receiving_block_txns"] =
                block_size.into();
            helm_values["validator"]["config"]["consensus"]["round_initial_timeout_ms"] =
                500.into();
            helm_values["validator"]["config"]["consensus"]
                ["round_timeout_backoff_exponent_base"] = 1.0.into();
            helm_values["validator"]["config"]["consensus"]["quorum_store_poll_count"] = 1.into();

            let mut chain_health_backoff = ConsensusConfig::default().chain_health_backoff;
            if use_chain_backoff {
                // Generally if we are stress testing the consensus, we don't want to slow it down.
                chain_health_backoff = vec![];
            } else {
                for (i, item) in chain_health_backoff.iter_mut().enumerate() {
                    // as we have lower TPS, make limits smaller
                    item.max_sending_block_txns_override =
                        (block_size / 2_u64.pow(i as u32 + 1)).max(2);
                    // as we have fewer nodes, make backoff triggered earlier:
                    item.backoff_if_below_participating_voting_power_percentage = 90 - i * 5;
                }
            }

            helm_values["validator"]["config"]["consensus"]["chain_health_backoff"] =
                serde_yaml::to_value(chain_health_backoff).unwrap();

            // Override the syncing mode of all nodes to use transaction output syncing.
            // TODO(joshlind): remove me once we move back to output syncing by default.
            if apply_txn_outputs {
                helm_values["validator"]["config"]["state_sync"]["state_sync_driver"]
                    ["bootstrapping_mode"] = "ApplyTransactionOutputsFromGenesis".into();
                helm_values["validator"]["config"]["state_sync"]["state_sync_driver"]
                    ["continuous_syncing_mode"] = "ApplyTransactionOutputs".into();

                helm_values["fullnode"]["config"]["state_sync"]["state_sync_driver"]
                    ["bootstrapping_mode"] = "ApplyTransactionOutputsFromGenesis".into();
                helm_values["fullnode"]["config"]["state_sync"]["state_sync_driver"]
                    ["continuous_syncing_mode"] = "ApplyTransactionOutputs".into();
            }
        }))
        .with_emit_job(
            EmitJobRequest::default()
                .mode(EmitJobMode::ConstTps { tps: target_tps })
                .transaction_mix(vec![
                    (TransactionType::P2P, 80),
                    (TransactionType::AccountGeneration, 20),
                ]),
        )
        .with_success_criteria(
            SuccessCriteria::new(min_avg_tps)
                .add_no_restarts()
                .add_wait_for_catchup_s(30)
                .add_chain_progress(StateProgressThreshold {
                    max_no_progress_secs: if test.max_down_nodes == 0 {
                        // very aggressive if no nodes are expected to be down
                        3.0
                    } else if test.max_down_nodes * 3 + 1 + 2 < num_validators {
                        // number of down nodes is at least 2 below the quorum limit, so
                        // we can still be reasonably aggressive
                        15.0
                    } else {
                        // number of down nodes is close to the quorum limit, so
                        // make a check a bit looser, as state sync might be required
                        // to get the quorum back.
                        30.0
                    },
                    max_round_gap: 6,
                }),
        )
}

/// A simple test that runs the swarm forever. This is useful for
/// local testing (e.g., deploying a local swarm and interacting
/// with it).
#[derive(Debug)]
struct RunForever;

impl Test for RunForever {
    fn name(&self) -> &'static str {
        "run_forever"
    }
}

#[async_trait::async_trait]
impl AptosTest for RunForever {
    async fn run<'t>(&self, _ctx: &mut AptosContext<'t>) -> Result<()> {
        println!("The network has been deployed. Hit Ctrl+C to kill this, otherwise it will run forever.");
        let keep_running = Arc::new(AtomicBool::new(true));
        while keep_running.load(Ordering::Acquire) {
            thread::park();
        }
        Ok(())
    }
}

//TODO Make public test later
#[derive(Debug)]
struct GetMetadata;

impl Test for GetMetadata {
    fn name(&self) -> &'static str {
        "get_metadata"
    }
}

impl AdminTest for GetMetadata {
    fn run<'t>(&self, ctx: &mut AdminContext<'t>) -> Result<()> {
        let client = ctx.rest_client();
        let runtime = Runtime::new().unwrap();
        runtime.block_on(client.get_aptos_version()).unwrap();
        runtime.block_on(client.get_ledger_information()).unwrap();

        Ok(())
    }
}

pub async fn check_account_balance(
    client: &RestClient,
    account_address: AccountAddress,
    expected: u64,
) -> Result<()> {
    let balance = client
        .get_account_balance(account_address)
        .await?
        .into_inner();
    assert_eq!(balance.get(), expected);

    Ok(())
}

#[derive(Debug)]
struct FundAccount;

impl Test for FundAccount {
    fn name(&self) -> &'static str {
        "fund_account"
    }
}

#[async_trait::async_trait]
impl AptosTest for FundAccount {
    async fn run<'t>(&self, ctx: &mut AptosContext<'t>) -> Result<()> {
        let client = ctx.client();

        let account = ctx.random_account();
        let amount = 1000;
        ctx.create_user_account(account.public_key()).await?;
        ctx.mint(account.address(), amount).await?;
        check_account_balance(&client, account.address(), amount).await?;

        Ok(())
    }
}

#[derive(Debug)]
struct TransferCoins;

impl Test for TransferCoins {
    fn name(&self) -> &'static str {
        "transfer_coins"
    }
}

#[async_trait::async_trait]
impl AptosTest for TransferCoins {
    async fn run<'t>(&self, ctx: &mut AptosContext<'t>) -> Result<()> {
        let client = ctx.client();
        let mut payer = ctx.random_account();
        let payee = ctx.random_account();
        ctx.create_user_account(payer.public_key()).await?;
        ctx.create_user_account(payee.public_key()).await?;
        ctx.mint(payer.address(), 10000).await?;
        check_account_balance(&client, payer.address(), 10000).await?;

        let transfer_txn = payer.sign_with_transaction_builder(
            ctx.aptos_transaction_factory()
                .payload(aptos_stdlib::aptos_coin_transfer(payee.address(), 10)),
        );
        client.submit_and_wait(&transfer_txn).await?;
        check_account_balance(&client, payee.address(), 10).await?;

        Ok(())
    }
}

#[derive(Debug)]
struct RestartValidator;

impl Test for RestartValidator {
    fn name(&self) -> &'static str {
        "restart_validator"
    }
}

impl NetworkTest for RestartValidator {
    fn run<'t>(&self, ctx: &mut NetworkContext<'t>) -> Result<()> {
        let runtime = Runtime::new()?;
        runtime.block_on(async {
            let node = ctx.swarm().validators_mut().next().unwrap();
            node.health_check().await.expect("node health check failed");
            node.stop().await.unwrap();
            println!("Restarting node {}", node.peer_id());
            node.start().await.unwrap();
            tokio::time::sleep(Duration::from_secs(1)).await;
            node.health_check().await.expect("node health check failed");
        });
        Ok(())
    }
}

#[derive(Debug)]
struct EmitTransaction;

impl Test for EmitTransaction {
    fn name(&self) -> &'static str {
        "emit_transaction"
    }
}

impl NetworkTest for EmitTransaction {
    fn run<'t>(&self, ctx: &mut NetworkContext<'t>) -> Result<()> {
        let duration = Duration::from_secs(10);
        let all_validators = ctx
            .swarm()
            .validators()
            .map(|v| v.peer_id())
            .collect::<Vec<_>>();
        let stats = generate_traffic(ctx, &all_validators, duration).unwrap();
        ctx.report
            .report_txn_stats(self.name().to_string(), &stats, duration);

        Ok(())
    }
}<|MERGE_RESOLUTION|>--- conflicted
+++ resolved
@@ -565,16 +565,14 @@
                     }),
             ),
         "graceful_overload" => config
-<<<<<<< HEAD
-            .with_initial_validator_count(NonZeroUsize::new(20).unwrap())
-            // if we have smaller number of full nodes, TPS drops.
-            // Validators without VFN are proposing almost empty blocks,
-            // as no useful transaction reach their mempool.
-            // something to potentially improve upon.
-            .with_initial_fullnode_count(20)
-            .with_network_tests(vec![&PerformanceBenchmarkWithFN])
-            .with_emit_job(EmitJobRequest::default().mode(EmitJobMode::ConstTps { tps: 15000 }))
-=======
+            // .with_initial_validator_count(NonZeroUsize::new(20).unwrap())
+            // // if we have smaller number of full nodes, TPS drops.
+            // // Validators without VFN are proposing almost empty blocks,
+            // // as no useful transaction reach their mempool.
+            // // something to potentially improve upon.
+            // .with_initial_fullnode_count(20)
+            // .with_network_tests(vec![&PerformanceBenchmarkWithFN])
+            // .with_emit_job(EmitJobRequest::default().mode(EmitJobMode::ConstTps { tps: 15000 }))
             .with_initial_validator_count(NonZeroUsize::new(10).unwrap())
             // if we have full nodes for subset of validators, TPS drops.
             // Validators without VFN are proposing almost empty blocks,
@@ -597,7 +595,6 @@
                     .mode(EmitJobMode::ConstTps { tps: 1000 })
                     .gas_price(5 * aptos_global_constants::GAS_UNIT_PRICE),
             )
->>>>>>> 2334576f
             .with_genesis_helm_config_fn(Arc::new(|helm_values| {
                 helm_values["chain"]["epoch_duration_secs"] = 300.into();
             }))
@@ -907,25 +904,22 @@
             // Have single epoch change in land blocking
             helm_values["chain"]["epoch_duration_secs"] = 600.into();
         }))
-<<<<<<< HEAD
-        // .with_node_helm_config_fn(Arc::new(|helm_values| {
-        //     helm_values["validator"]["config"]["execution"]
-        //         ["processed_transactions_detailed_counters"] = true.into();
-        // }))
-        .with_emit_job(
-            EmitJobRequest::default()
-                .mode(EmitJobMode::ConstTps { tps: 8000 })
-                .transaction_mix(vec![
-                    (TransactionType::P2P, 80),
-                    // (TransactionType::AccountGeneration, 20),
-                ]),
-        )
-        .with_success_criteria(SuccessCriteria::new(
-            if duration.as_secs() > 1200 {
-=======
+        // // .with_node_helm_config_fn(Arc::new(|helm_values| {
+        // //     helm_values["validator"]["config"]["execution"]
+        // //         ["processed_transactions_detailed_counters"] = true.into();
+        // // }))
+        // .with_emit_job(
+        //     EmitJobRequest::default()
+        //         .mode(EmitJobMode::ConstTps { tps: 8000 })
+        //         .transaction_mix(vec![
+        //             (TransactionType::P2P, 80),
+        //             // (TransactionType::AccountGeneration, 20),
+        //         ]),
+        // )
+        // .with_success_criteria(SuccessCriteria::new(
+        //     if duration.as_secs() > 1200 {
         .with_success_criteria(
             SuccessCriteria::new(if duration.as_secs() > 1200 {
->>>>>>> 2334576f
                 5000
             } else {
                 6000
@@ -940,15 +934,12 @@
                 MetricsThreshold::new(12, 30),
                 // Check that we don't use more than 10 GB of memory for 30% of the time.
                 MetricsThreshold::new(10 * 1024 * 1024 * 1024, 30),
-<<<<<<< HEAD
-            )),
-            Some(StateProgressThreshold {
-                max_no_progress_secs: 20.0,
-=======
+                // )),
+                // Some(StateProgressThreshold {
+                //     max_no_progress_secs: 20.0,
             ))
             .add_chain_progress(StateProgressThreshold {
                 max_no_progress_secs: 10.0,
->>>>>>> 2334576f
                 max_round_gap: 4,
             }),
         )
